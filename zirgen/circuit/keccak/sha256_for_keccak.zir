--- conflicted
+++ resolved
@@ -1,186 +1,4 @@
-<<<<<<< HEAD
-import one_hot;
-
-// use_once_mem_arg.zir
-extern SimpleMemoryPoke(index: Val, data: Val);
-extern SimpleMemoryPeek(index: Val) : Val;
-component MEM_DIGEST_LEN() { 4 }
-component MemDigest(elems: Array<Val, MEM_DIGEST_LEN()>) {
-  elems
-}
-/*
-component NondetDigestReg(elems: MemDigest) {
-  elemRegs := for elem : elems { NondetReg(elem) };
-  MemDigest(elemRegs)
-}
-*/
-argument UseOnceMemoryElement(c: Val, i: Val, d: MemDigest) {
-  count := NondetReg(c);
-  index := NondetReg(i);
-  //digest := NondetDigestReg(d);
-  digest := [NondetReg(d[0]), NondetReg(d[1]), NondetReg(d[2]), NondetReg(d[3])];
-}
-component ReadMemory(i: Val) {
-  digest := MemDigest(for elemIdx : 0..MEM_DIGEST_LEN() {
-    SimpleMemoryPeek(i * MEM_DIGEST_LEN() + elemIdx)
-  });
-  elem := UseOnceMemoryElement(-1, i, digest);
-  elem.digest
-}
-component WriteMemory(i: Val, d: MemDigest) {
-  for elemIdx : 0..MEM_DIGEST_LEN() {
-     SimpleMemoryPoke(i * MEM_DIGEST_LEN() + elemIdx, d[elemIdx]);
-  };
-  elem := UseOnceMemoryElement(1, i, d);
-  elem.count = 1;
-  elem.index = i;
-  for elemIdx : 0..MEM_DIGEST_LEN() {
-    elem.digest[elemIdx] = d[elemIdx];
-  }
-}
-// EOF use_once_mem_arg.zir
-
-// po2.zir unpacking up to 31 bits
-component Po2(n: Val) {
-  arr := [
-    0x1,
-    0x2,
-    0x4,
-    0x8,
-    0x10,
-    0x20,
-    0x40,
-    0x80,
-    0x100,
-    0x200,
-    0x400,
-    0x800,
-    0x1000,
-    0x2000,
-    0x4000,
-    0x8000,
-    0x10000,
-    0x20000,
-    0x40000,
-    0x80000,
-    0x100000,
-    0x200000,
-    0x400000,
-    0x800000,
-    0x1000000,
-    0x2000000,
-    0x4000000,
-    0x8000000,
-    0x10000000,
-    0x20000000,
-    0x40000000
-  ];
-  arr[n]
-}
-component ToBitsU<n: Val>(x: Val) {
-  for i : 0..n { NondetReg((x & Po2(i)) / Po2(i)) }
-}
-component ToBits<n: Val>(x: Val) {
-  for i : 0..n { NondetBitReg((x & Po2(i)) / Po2(i)) }
-}
-component FromBits<n: Val>(bits: Array<Val, n>) {
-  reduce for i : 0..n { Po2(i) * bits[i] } init 0 with Add
-}
-// EOF po2.zir
-component OneHotU<N: Val>(v: Val) {
-  // Make N bit registers, with bit v set and all others 0
-  bits := for i : 0..N { NondetReg(Isz(i - v)) };
-  // Verify exactly one bit is set
-  reduce bits init 0 with Add = 1;
-  // Verify the right bit is set
-  reduce for i : 0..N { bits[i] * i } init 0 with Add = v;
-  bits
-}
-
-component RGZ<N: Val>(arr: Array<Val, N>) {
-  for i : 0..N { Reg(arr[i]) }
-}
-
-// concatenate.zir
-component vConcatenate<N: Val, M: Val>(a: Array<Val, N>, b: Array<Val, M>) {
-  for i : 0..(N + M) {
-    low := InRange(0, i, N);
-    //low*a[i] + (1-low)*b[i-N]
-    [low, 1-low] -> (a[i], b[i-N])
-  }
-}
-component Concatenate<N: Val, M: Val>(a: Array<NondetReg, N>, b: Array<NondetReg, M>) {
-  result := for i : 0..(N + M) {
-    low := InRange(0, i, N);
-    //NondetReg(low*a[i] + (1-low)*b[i-N])
-    NondetReg([low, 1-low] -> (a[i], b[i-N]))
-  };
-  for i : 0..N { AliasLayout!(a[i], result[i]); };
-  for i : N..M+N { AliasLayout!(b[i-N], result[i]); };
-  result
-}
-component ConcatZeros<N: Val, M: Val>(a: Array<NondetReg, N>) {
-  result := for i : 0..(N + M) {
-    low := InRange(0, i, N);
-    NondetReg([low, 1-low] -> (a[i], 0))
-  };
-  for i : 0..N { AliasLayout!(a[i], result[i]); };
-  result
-}
-component ConcatElem<N: Val>(a: Array<NondetReg, N>, b: NondetReg) {
-  result := for i : 0..(N + 1) {
-    low := InRange(0, i, N);
-    //NondetReg(low*a[i] + (1-low)*b)
-    NondetReg([low, 1-low] -> (a[i], b))
-  };
-  for i : 0..N { AliasLayout!(a[i], result[i]); };
-  AliasLayout!(b, result[N]);
-  result
-}
-// EOF concatenate.zir
-
-component S2MAJOR_SETUP() { 16 }
-component S2MAJOR_LOAD()  { 18 }
-component S2MAJOR_MIX()   { 19 }
-
-component S2MINOR_SKIP()   { 5 }
-component S2MINOR_INIT()   { 0 }
-component S2MINOR_FINI()   { 4 }
-component S2MINOR_OUTPUT() { 8 }
-
-// shared_keccak
-component BLEN() { 22 }
-component dummyB() { for i : 0.. BLEN() { NondetReg(0) } }
-
-component RetTuple(a: Array<NondetReg, BLEN()>,
-                   b: Array<NondetReg, BLEN()>,
-                   c: Array<NondetReg, BLEN()>,
-                   d: Array<NondetReg, RLEN()>,
-                   e: Array<NondetReg, BLEN()>,
-                   f: Array<NondetReg, BLEN()>,
-                   minor_count: Val,
-                   major_count: Val,
-                   round: Val,
-                   block: Val,
-                   memIdx: Val,
-                   auxregs: Array<NondetReg, AUXLEN()>) {
-  arr_a := for elem : a { NondetReg(elem) }; AliasLayout!(a, arr_a);
-  arr_b := for elem : b { NondetReg(elem) }; AliasLayout!(b, arr_b);
-  arr_c := for elem : c { NondetReg(elem) }; AliasLayout!(c, arr_c);
-  arr_d := for elem : d { NondetReg(elem) }; AliasLayout!(d, arr_d);
-  arr_e := for elem : e { NondetReg(elem) }; AliasLayout!(e, arr_e);
-  arr_f := for elem : f { NondetReg(elem) }; AliasLayout!(f, arr_f);
-  minor := Reg(minor_count); //AliasLayout!(minor, minor_count);
-  major := Reg(major_count); //AliasLayout!(major, major_count);
-  rnd := Reg(round); //AliasLayout!(rnd, round);
-  blk := Reg(block); //AliasLayout!(blk, block);
-  midx := Reg(memIdx); //AliasLayout!(midx, memIdx);
-  auxr := for elem : auxregs { NondetReg(elem) }; AliasLayout!(auxregs, auxr);
-  //Log("major %u minor %u memidx %u blk %u rnd %u", major, minor, midx, blk, rnd);
-}
-=======
 //import one_hot;
->>>>>>> 54a85df4
 
 component s2a(rtuple: RetTuple) {
   a1 := rtuple.arr_e;
