--- conflicted
+++ resolved
@@ -9,12 +9,8 @@
         "//zirgen/circuit/bigint:gen_bigint",
         "//zirgen/circuit/fib",
         "//zirgen/circuit/keccak",
-<<<<<<< HEAD
-        "//zirgen/circuit/predicates:gen_predicates",
         "//zirgen/circuit/predicates:keccak_zkr",
-=======
         "//zirgen/circuit/predicates:recursion_zkr",
->>>>>>> c0a86029
         "//zirgen/circuit/recursion",
         "//zirgen/circuit/rv32im/v1/edsl:rv32im",
         "//zirgen/dsl/examples/calculator",
