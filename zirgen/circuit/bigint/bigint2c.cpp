// Copyright 2024 RISC Zero, Inc.
//
// Licensed under the Apache License, Version 2.0 (the "License");
// you may not use this file except in compliance with the License.
// You may obtain a copy of the License at
//
//     http://www.apache.org/licenses/LICENSE-2.0
//
// Unless required by applicable law or agreed to in writing, software
// distributed under the License is distributed on an "AS IS" BASIS,
// WITHOUT WARRANTIES OR CONDITIONS OF ANY KIND, either express or implied.
// See the License for the specific language governing permissions and
// limitations under the License.

#include "llvm/ADT/TypeSwitch.h"
#include "llvm/Support/CommandLine.h"
#include "llvm/Support/Endian.h"
#include "llvm/Support/EndianStream.h"
#include "llvm/Support/InitLLVM.h"
#include "llvm/Support/NativeFormatting.h"

#include "mlir/Dialect/Func/IR/FuncOps.h"
#include "mlir/IR/DialectRegistry.h"
#include "mlir/IR/MLIRContext.h"
#include "mlir/Pass/PassManager.h"
#include "mlir/Transforms/Passes.h"

#include "zirgen/Dialect/BigInt/Bytecode/encode.h"
#include "zirgen/Dialect/BigInt/Bytecode/file.h"
#include "zirgen/Dialect/BigInt/IR/BigInt.h"
#include "zirgen/Dialect/BigInt/Transforms/Passes.h"
#include "zirgen/circuit/bigint/elliptic_curve.h"
<<<<<<< HEAD
#include "zirgen/circuit/bigint/field.h"
=======
>>>>>>> e742cd8e
#include "zirgen/circuit/bigint/rsa.h"

using namespace zirgen;
namespace cl = llvm::cl;

cl::opt<std::string>
    output("o", cl::desc("Specify output filename"), cl::value_desc("filename"), cl::Optional);

namespace {
enum class Program {
  ModPow65537,
  EC_Double,
  EC_Add,
  ExtFieldAdd,
  ExtFieldMul,
  ExtFieldSub,
  ModAdd,
  ModInv,
  ModMul,
  ModSub,
};
} // namespace

static cl::opt<enum Program>
    program("program",
            cl::desc("The program to compile"),
            cl::values(clEnumValN(Program::ModPow65537, "modpow65537", "ModPow65537"),
                       clEnumValN(Program::EC_Double, "ec_double", "EC_Double"),
                       clEnumValN(Program::EC_Add, "ec_add", "EC_Add"),
                       clEnumValN(Program::ExtFieldAdd, "extfieldadd", "ExtFieldAdd"),
                       clEnumValN(Program::ExtFieldMul, "extfieldmul", "ExtFieldMul"),
                       clEnumValN(Program::ExtFieldSub, "extfieldsub", "ExtFieldSub"),
                       clEnumValN(Program::ModAdd, "modadd", "ModAdd"),
                       clEnumValN(Program::ModInv, "modinv", "ModInv"),
                       clEnumValN(Program::ModMul, "modmul", "ModMul"),
                       clEnumValN(Program::ModSub, "modsub", "ModSub")),  // TODO: Don't hardcode bitwidth
            cl::Required);

static cl::opt<size_t> bitwidth("bitwidth",
                                cl::desc("The bitwidth of program parameters"),
                                cl::value_desc("bitwidth"),
                                cl::Required);

const APInt secp256k1_prime = APInt::getAllOnes(256) - APInt::getOneBitSet(256, 32) -
                              APInt::getOneBitSet(256, 9) - APInt::getOneBitSet(256, 8) -
                              APInt::getOneBitSet(256, 7) - APInt::getOneBitSet(256, 6) -
                              APInt::getOneBitSet(256, 4);
const APInt secp256k1_a(8, 0);
const APInt secp256k1_b(8, 7);
/*
// Base point
const APInt
    secp256k1_G_x(256, "79BE667EF9DCBBAC55A06295CE870B07029BFCDB2DCE28D959F2815B16F81798", 16);
const APInt
    secp256k1_G_y(256, "483ADA7726A3C4655DA4FBFC0E1108A8FD17B448A68554199C47D08FFB10D4B8", 16);
const APInt
    secp256k1_order(256, "FFFFFFFFFFFFFFFFFFFFFFFFFFFFFFFEBAAEDCE6AF48A03BBFD25E8CD0364141", 16);
*/

int kArenaConst = 28;   // Reg T3 = x28
uint32_t kArenaTmp = 2; // Reg SP = x2

struct PolyAtom {
  uint32_t arena;
  uint32_t offset;
  uint32_t size;
  bool doWrite;
  PolyAtom() : arena(0), offset(0), size(0) {}
  PolyAtom(uint32_t arena, uint32_t offset, uint32_t size, bool doWrite)
      : arena(arena), offset(offset), size(size), doWrite(doWrite) {}
  bool operator<(const PolyAtom& rhs) const {
    if (arena != rhs.arena) {
      return arena < rhs.arena;
    }
    if (offset != rhs.offset) {
      return offset < rhs.offset;
    }
    return size < rhs.size;
  }
};

struct PolyProd {
  std::map<PolyAtom, unsigned> atoms;
  PolyProd() {}
  PolyProd(const PolyAtom& atom) { atoms[atom] = 1; }
  bool operator<(const PolyProd& rhs) const { return atoms < rhs.atoms; }
  size_t degree() const {
    size_t tot = 0;
    for (const auto& atom : atoms) {
      tot += atom.second;
    }
    return tot;
  }
  PolyProd operator*(const PolyProd& rhs) const {
    PolyProd out = *this;
    for (const auto& atom : rhs.atoms) {
      out.atoms[atom.first] += atom.second;
    }
    return out;
  }
};

struct Polynomial {
  std::map<PolyProd, int> terms;
  Polynomial() {}
  Polynomial(PolyProd rhs) { terms[rhs] = 1; }
  size_t degree() const {
    size_t max = 0;
    for (const auto& term : terms) {
      max = std::max(max, term.first.degree());
    }
    return max;
  }
  void normalize() {
    for (auto it = terms.begin(); it != terms.end();) {
      if (it->second == 0) {
        it = terms.erase(it);
      } else {
        ++it;
      }
    }
  }
  Polynomial operator+(const Polynomial& rhs) const {
    Polynomial out = *this;
    for (const auto& term : rhs.terms) {
      out.terms[term.first] += term.second;
    }
    out.normalize();
    return out;
  }
  Polynomial operator-(const Polynomial& rhs) const {
    Polynomial out = *this;
    for (const auto& term : rhs.terms) {
      out.terms[term.first] -= term.second;
    }
    out.normalize();
    return out;
  }
  Polynomial operator*(const Polynomial& rhs) const {
    Polynomial out;
    for (const auto& lhsTerm : terms) {
      for (const auto& rhsTerm : rhs.terms) {
        auto prod = lhsTerm.first * rhsTerm.first;
        out.terms[prod] += lhsTerm.second * rhsTerm.second;
      }
    }
    out.normalize();
    return out;
  }
};

namespace PolyOp {
constexpr size_t kNop = 0;
constexpr size_t kOpShift = 1;
constexpr size_t kOpSetTerm = 2;
constexpr size_t kOpAddTot = 3;
constexpr size_t kOpCarry1 = 4;
constexpr size_t kOpCarry2 = 5;
constexpr size_t kOpEqz = 6;
} // namespace PolyOp

namespace MemOp {
constexpr size_t kRead = 0;
constexpr size_t kWrite = 1;
constexpr size_t kNop = 2;
} // namespace MemOp

struct Flattener {
  std::vector<uint32_t> out;
  mlir::DenseSet<std::pair<uint32_t, uint32_t>> written;
  Flattener() {}
  void finalize() {
    // Add final nop to return
    out.push_back(MemOp::kNop << 28 | PolyOp::kNop);
  }
  void flatten(const PolyAtom& atom, bool doFinal, int coeff) {
    uint32_t memOp = MemOp::kRead;
    if (atom.doWrite) {
      auto key = std::make_pair(atom.arena, atom.offset);
      if (!written.count(key)) {
        memOp = MemOp::kWrite;
        written.insert(key);
      }
    }
    uint32_t finalPolyOp = (doFinal ? PolyOp::kOpAddTot : PolyOp::kOpSetTerm);
    for (size_t i = 0; i < atom.size; i++) {
      uint32_t polyOp = (i + 1 == atom.size ? finalPolyOp : PolyOp::kOpShift);
      out.push_back(memOp << 28 | polyOp << 24 | (coeff + 4) << 21 | atom.arena << 16 |
                    (atom.offset + atom.size - 1 - i));
    }
  }
  void flatten(const PolyProd& prod, int coeff) {
    std::vector<PolyAtom> atomsFlat;
    for (const auto& kvpAtom : prod.atoms) {
      for (size_t i = 0; i < kvpAtom.second; i++) {
        atomsFlat.push_back(kvpAtom.first);
      }
    }
    if (coeff > 3 || coeff < -3) {
      llvm::errs() << "TOOO: implement handing of high coefficients\n";
      throw std::runtime_error("Unimplemented");
    }
    if (atomsFlat.size() == 1) {
      flatten(atomsFlat[0], true, coeff);
    } else if (atomsFlat.size() == 2) {
      flatten(atomsFlat[0], false, coeff);
      flatten(atomsFlat[1], true, coeff);
    } else {
      llvm::errs() << "Invalid coefficent degree\n";
      throw std::runtime_error("Invalid degree");
    }
  }
  void flatten(const Polynomial& poly, BigInt::BigIntType bit) {
    for (const auto& kvp : poly.terms) {
      flatten(kvp.first, kvp.second);
    }
    size_t carryCount = (bit.getCoeffs() + 15) / 16;
    for (size_t i = 0; i < carryCount; i++) {
      uint32_t common = MemOp::kNop << 28 | (carryCount - 1 - i);
      out.push_back(PolyOp::kOpCarry1 << 24 | common);
      out.push_back(PolyOp::kOpCarry2 << 24 | common);
      if (i == carryCount - 1) {
        out.push_back(PolyOp::kOpEqz << 24 | common);
      } else {
        out.push_back(PolyOp::kOpShift << 24 | common);
      }
    }
  }
};

struct PolySplitState {
  PolySplitState() : neededForEq(0), neededForNondet(0) {}
  PolySplitState(int neededForEq, int neededForNondet)
      : neededForEq(neededForEq), neededForNondet(neededForNondet) {}

  int neededForEq;
  int neededForNondet;
  PolyAtom atom;

  void apply(const PolySplitState& rhs) {
    neededForEq += rhs.neededForEq;
    neededForNondet += rhs.neededForNondet;
  }
};

Polynomial eval(DenseMap<Value, PolySplitState>& state, Operation* origOp) {
  return TypeSwitch<Operation*, Polynomial>(origOp)
      .Case<BigInt::AddOp>([&](auto op) {
        Polynomial evalLhs = eval(state, op.getLhs().getDefiningOp());
        Polynomial evalRhs = eval(state, op.getRhs().getDefiningOp());
        return evalLhs + evalRhs;
      })
      .Case<BigInt::SubOp>([&](auto op) {
        Polynomial evalLhs = eval(state, op.getLhs().getDefiningOp());
        Polynomial evalRhs = eval(state, op.getRhs().getDefiningOp());
        return evalLhs - evalRhs;
      })
      .Case<BigInt::MulOp>([&](auto op) {
        Polynomial evalLhs = eval(state, op.getLhs().getDefiningOp());
        Polynomial evalRhs = eval(state, op.getRhs().getDefiningOp());
        return evalLhs * evalRhs;
      })
      .Case<BigInt::ConstOp,
            BigInt::LoadOp,
            BigInt::NondetRemOp,
            BigInt::NondetQuotOp,
            BigInt::NondetInvOp>([&](auto op) { return Polynomial(PolyProd(state[op].atom)); })
      .Default([&](auto op) {
        llvm::errs() << "Invalid poly op: " << *op << "\n";
        throw std::runtime_error("Invalid op in split");
        return Polynomial();
      });
}

std::vector<uint32_t> polySplit(mlir::func::FuncOp func) {
  DenseMap<Value, PolySplitState> state;

  Block* block = &func.getBody().front();
  std::vector<uint32_t> constData;
  int offsetTmp = 0;
  int offsetConst = 0;
  // Do analysis to split into polynomial evaluations + nondet computations
  for (auto& origOp : llvm::reverse(block->without_terminator())) {
    TypeSwitch<Operation*>(&origOp)
        .Case<BigInt::EqualZeroOp>([&](auto op) { state[op.getIn()].apply(PolySplitState(1, 0)); })
        .Case<BigInt::StoreOp>([&](auto op) {
          auto bit = dyn_cast<BigInt::BigIntType>(op.getIn().getType());
          size_t size = (bit.getCoeffs() + 15) / 16;
          if (bit.getMaxPos() > 255 || bit.getMaxNeg() > 0) {
            llvm::errs() << "Store must be of a normalized BigInt";
            throw std::runtime_error("Invalid store");
          }
          state[op.getIn()].apply(PolySplitState(0, 1));
          state[op.getIn()].atom = PolyAtom(op.getArena(), op.getOffset(), size, true);
        })
        .Case<BigInt::NondetRemOp, BigInt::NondetQuotOp, BigInt::NondetInvOp>([&](auto op) {
          size_t size = (dyn_cast<BigInt::BigIntType>(op.getType()).getCoeffs() + 15) / 16;
          if (state[op].neededForEq && state[op].atom.arena == 0) {
            state[op].atom = PolyAtom(kArenaTmp, offsetTmp, size, true);
            offsetTmp += size;
          }
          if (state[op].neededForEq || state[op].neededForNondet) {
            state[op].neededForNondet = 1;
            state[op.getLhs()].apply(PolySplitState(0, 1));
            state[op.getRhs()].apply(PolySplitState(0, 1));
          }
        })
        .Case<BigInt::AddOp, BigInt::SubOp, BigInt::MulOp>([&](auto op) {
          if (state[op].neededForEq || state[op].neededForNondet) {
            state[op.getLhs()].apply(state[op]);
            state[op.getRhs()].apply(state[op]);
          }
        })
        .Case<BigInt::ConstOp>([&](auto op) {
          size_t size = (dyn_cast<BigInt::BigIntType>(op.getType()).getCoeffs() + 15) / 16;
          APInt value = op.getValue();
          value = value.zext(128 * size);
          for (size_t i = 0; i < size * 4; i++) {
            constData.push_back(value.extractBitsAsZExtValue(32, i * 32));
          }
          state[op].atom = PolyAtom(kArenaConst, offsetConst, size, false);
          offsetConst += size;
        })
        .Case<BigInt::LoadOp>([&](auto op) {
          size_t size = (dyn_cast<BigInt::BigIntType>(op.getType()).getCoeffs() + 15) / 16;
          state[op].atom = PolyAtom(op.getArena(), op.getOffset(), size, false);
        })
        .Case<mlir::func::ReturnOp>([&](auto op) {})
        .Default([&](auto op) {
          llvm::errs() << "Invalid op: " << *op << "\n";
          throw std::runtime_error("Invalid op in split");
        });
  }
  // Gather all the polynomials to evaluate
  Flattener flattener;
  for (auto& origOp : *block) {
    if (auto op = dyn_cast<BigInt::EqualZeroOp>(&origOp)) {
      // Compute the polynomial
      Polynomial p = eval(state, op.getIn().getDefiningOp());
      auto bit = dyn_cast<BigInt::BigIntType>(op.getIn().getType());
      flattener.flatten(p, bit);
    }
  }
  flattener.finalize();
  // Now, destroy all the unneeded ops
  for (auto& op : llvm::make_early_inc_range(llvm::reverse(*block))) {
    if (dyn_cast<BigInt::EqualZeroOp>(op)) {
      op.erase();
    }
    if (op.getNumResults() == 1 && !state[op.getResult(0)].neededForNondet) {
      op.erase();
    }
  }
  // Add in 'stores' for any tmp values
  OpBuilder builder(block->getTerminator());
  for (const auto& kvp : state) {
    if (kvp.second.atom.arena == kArenaTmp) {
      builder.create<BigInt::StoreOp>(func.getLoc(), kvp.first, kArenaTmp, kvp.second.atom.offset);
    }
  }
  // Make into a flat buffer in the form of:
  // 0: size of witgen code
  // 1: size of verification code
  // 2: size of constants
  // 3: size of tmps
  // [witgen code]
  // [verification code]
  // [constants]
  auto prog = BigInt::Bytecode::encode(func);
  size_t progSizeBytes = BigInt::Bytecode::tell(*prog);
  assert(progSizeBytes % 4 == 0);
  size_t progSizeWords = progSizeBytes / 4;
  std::vector<uint32_t> flat(progSizeWords + 4); // 4 'header' values
  BigInt::Bytecode::write(*prog, &flat[4], progSizeBytes);
  flat[0] = progSizeWords;
  flat[1] = flattener.out.size();
  flat[2] = constData.size();
  flat[3] = offsetTmp * 4;

  // Append the flat verifier
  flat.insert(flat.end(), flattener.out.begin(), flattener.out.end());
  flat.insert(flat.end(), constData.begin(), constData.end());

  return flat;
}

int main(int argc, char* argv[]) {
  llvm::InitLLVM y(argc, argv);
  mlir::registerAsmPrinterCLOptions();
  mlir::registerMLIRContextCLOptions();

  llvm::cl::ParseCommandLineOptions(argc, argv, "bigint2c");

  mlir::DialectRegistry registry;
  registry.insert<mlir::func::FuncDialect>();
  registry.insert<BigInt::BigIntDialect>();
  mlir::MLIRContext ctx(registry);
  ctx.loadAllAvailableDialects();

  auto loc = mlir::UnknownLoc::get(&ctx);
  auto module = mlir::ModuleOp::create(loc);
  auto builder = mlir::OpBuilder(&ctx);
  builder.setInsertionPointToEnd(&module.getBodyRegion().front());
  auto funcType = FunctionType::get(&ctx, {}, {});
  auto func = builder.create<func::FuncOp>(loc, "bigint2", funcType);
  builder.setInsertionPointToStart(func.addEntryBlock());

  switch (program) {
  case Program::ModPow65537:
    zirgen::BigInt::genModPow65537(builder, loc, bitwidth);
    break;
  case Program::EC_Double:
    zirgen::BigInt::EC::genECDouble(builder, loc, bitwidth);
    break;
  case Program::EC_Add:
    zirgen::BigInt::EC::genECAdd(builder, loc, bitwidth);
<<<<<<< HEAD
    break;
  case Program::ExtFieldAdd:  // TODO: Naming for degree 2
    zirgen::BigInt::field::genExtFieldAdd(builder, loc, bitwidth, 2);
    break;
  case Program::ExtFieldMul:
    zirgen::BigInt::field::genExtFieldMul(builder, loc, bitwidth, 2);
    break;
  case Program::ExtFieldSub:
    zirgen::BigInt::field::genExtFieldSub(builder, loc, bitwidth, 2);
    break;
  case Program::ModAdd:
    zirgen::BigInt::field::genModAdd(builder, loc, bitwidth);
    break;
  case Program::ModInv:
    zirgen::BigInt::field::genModInv(builder, loc, bitwidth);
    break;
  case Program::ModMul:
    zirgen::BigInt::field::genModMul(builder, loc, bitwidth);
    break;
  case Program::ModSub:
    zirgen::BigInt::field::genModSub(builder, loc, bitwidth);
=======
>>>>>>> e742cd8e
    break;
  }

  builder.create<func::ReturnOp>(loc);

  // Remove reduce
  PassManager pm(&ctx);
  pm.addPass(createCanonicalizerPass());
  pm.addPass(createCSEPass());
  pm.addPass(BigInt::createLowerInvPass());
  pm.addPass(BigInt::createLowerReducePass());
  pm.addPass(createCSEPass());
  if (failed(pm.run(module))) {
    throw std::runtime_error("Failed to apply basic optimization passes");
  }

  std::vector<uint32_t> flat = polySplit(func);

  // Write blob to stdout or output file as raw bytes.
  if (output.empty()) {
    llvm::support::endian::write_array(
        llvm::outs(), llvm::ArrayRef(flat), llvm::endianness::little);
  } else {
    std::error_code err;
    llvm::raw_fd_ostream out(output, err);
    llvm::support::endian::write_array(out, llvm::ArrayRef(flat), llvm::endianness::little);
    if (err) {
      llvm::errs() << err.message() << "\n";
      std::exit(err.value());
    }
  }

  return 0;
}<|MERGE_RESOLUTION|>--- conflicted
+++ resolved
@@ -30,10 +30,7 @@
 #include "zirgen/Dialect/BigInt/IR/BigInt.h"
 #include "zirgen/Dialect/BigInt/Transforms/Passes.h"
 #include "zirgen/circuit/bigint/elliptic_curve.h"
-<<<<<<< HEAD
 #include "zirgen/circuit/bigint/field.h"
-=======
->>>>>>> e742cd8e
 #include "zirgen/circuit/bigint/rsa.h"
 
 using namespace zirgen;
@@ -450,7 +447,6 @@
     break;
   case Program::EC_Add:
     zirgen::BigInt::EC::genECAdd(builder, loc, bitwidth);
-<<<<<<< HEAD
     break;
   case Program::ExtFieldAdd:  // TODO: Naming for degree 2
     zirgen::BigInt::field::genExtFieldAdd(builder, loc, bitwidth, 2);
@@ -472,8 +468,6 @@
     break;
   case Program::ModSub:
     zirgen::BigInt::field::genModSub(builder, loc, bitwidth);
-=======
->>>>>>> e742cd8e
     break;
   }
 
