// Copyright 2024 RISC Zero, Inc.
//
// Licensed under the Apache License, Version 2.0 (the "License");
// you may not use this file except in compliance with the License.
// You may obtain a copy of the License at
//
//     http://www.apache.org/licenses/LICENSE-2.0
//
// Unless required by applicable law or agreed to in writing, software
// distributed under the License is distributed on an "AS IS" BASIS,
// WITHOUT WARRANTIES OR CONDITIONS OF ANY KIND, either express or implied.
// See the License for the specific language governing permissions and
// limitations under the License.

use std::{
    cell::RefCell,
    collections::BTreeMap,
    io,
    io::{BufRead, BufReader},
    path::{Path, PathBuf},
    process::{exit, Command, Stdio},
};

use anyhow::{bail, Result};
use clap::{Parser, ValueEnum};
use glob::Pattern;
use regex::Regex;

#[derive(Debug)]
struct Rule<'a> {
    pattern: &'a str,
    dest_dir: &'a str,
    remove_prefix: &'a str,
    base_suffix: &'a str,
}

impl<'a> Rule<'a> {
    const fn copy(pattern: &'a str, dest_dir: &'a str) -> Self {
        Self {
            pattern,
            dest_dir,
            remove_prefix: "",
            base_suffix: "",
        }
    }

    const fn remove_prefix(self, remove_prefix: &'a str) -> Self {
        Self {
            remove_prefix,
            ..self
        }
    }

    const fn base_suffix(self, base_suffix: &'a str) -> Self {
        Self {
            base_suffix,
            ..self
        }
    }
}

type Rules<'a> = &'a [Rule<'a>];

const MAIN_CPP_OUTPUTS: &[&str] = &[
    "poly_fp.cpp",
    "step_exec.cpp",
    "step_verify_bytes.cpp",
    "step_verify_mem.cpp",
    "step_compute_accum.cpp",
    "step_verify_accum.cpp",
];

const MAIN_RUST_OUTPUTS: &[&str] = &["poly_ext.rs", "taps.rs", "info.rs", "layout.rs.inc"];

const CUDA_OUTPUTS: &[&str] = &[
    "step_exec.cu",
    "step_verify_bytes.cu",
    "step_verify_mem.cu",
    "step_compute_accum.cu",
    "step_verify_accum.cu",
    "eval_check.cu",
];

const METAL_OUTPUTS: &[&str] = &[
    // "step_exec.metal",
    // "step_verify_bytes.metal",
    // "step_verify_mem.metal",
    "step_compute_accum.metal",
    "step_verify_accum.metal",
    "eval_check.metal",
];

const RECURSION_ZKR_ZIP: &str = "recursion_zkr.zip";

#[derive(Clone, Debug, ValueEnum)]
enum Circuit {
    Fib,
    Predicates,
    Recursion,
    Rv32im,
    Keccak,
    Calculator,
    Verify,
    #[clap(name("bigint2"))]
    BigInt2,
}

#[derive(Parser)]
#[clap(about, version, author)]
struct Args {
    /// Which circuit to bootstrap.
    #[clap(value_enum)]
    circuit: Circuit,

    /// Output path for the generated circuit files.
    ///
    /// When bootstapping the risc0 monorepo, this should be the path to the repo root.
    #[clap(long)]
    output: Option<PathBuf>,

    /// Show what would have been done instead of actually doing it.
    #[clap(long)]
    dry_run: bool,

    /// Instead of installing, check to make sure installed files are
    /// up to date.  Exits with an error if they're not.
    #[clap(long)]
    check: bool,
}

struct Bootstrap {
    args: Args,

    /// True if we've encountered an error.
    error: RefCell<bool>,
}

fn get_bazel_bin() -> PathBuf {
    let bazel_bin = Command::new("bazelisk")
        .arg("info")
        .arg("--config")
        .arg(bazel_config())
        .arg("bazel-bin")
        .output()
        .unwrap();
    let bazel_bin = String::from_utf8(bazel_bin.stdout).unwrap();
    Path::new(bazel_bin.trim()).to_path_buf()
}

fn strip_locations_and_whitespace(text: &str) -> Result<String> {
    // replace everything that might be a line number with '*'
    let re = Regex::new(":[0-9]+")?;
    let stripped = re.replace_all(text, "*");
    // Remove all whitespace to avoid noticing reformatting changes
    Ok(stripped
        .as_ref()
        .chars()
        .filter(|&c| c != ' ' && c == '\t' && c != '\n')
        .collect())
}

fn cargo_fmt_circuit(circuit: &str, tgt_dir: &Option<PathBuf>, manifest: &Option<PathBuf>) {
    let tgt_dir = if let Some(ref tgt_dir) = tgt_dir {
        PathBuf::from(tgt_dir)
    } else {
        PathBuf::from("zirgen/circuit").join(circuit)
    };
    let path = if let Some(ref manifest) = manifest {
        PathBuf::from(manifest).join("Cargo.toml")
    } else {
        tgt_dir.join("Cargo.toml")
    };
    if path.exists() {
        cargo_fmt(&path);
    }
}

fn cargo_fmt(manifest: &Path) {
    let status = Command::new("cargo")
        .arg("fmt")
        .arg("--manifest-path")
        .arg(manifest)
        .status()
        .unwrap();
    if !status.success() {
        exit(status.code().unwrap());
    }
}

impl Bootstrap {
    fn new(args: Args) -> Self {
        Self {
            args,
            error: RefCell::new(false),
        }
    }

    fn apply_rule(
        &self,
        rule: &Rule,
        src_file: impl AsRef<Path>,
        dest_base: impl AsRef<Path>,
    ) -> bool {
        let src_file = src_file.as_ref().to_path_buf();
        let mut dest_base = dest_base.as_ref().to_path_buf();

        let src_fn = src_file
            .file_name()
            .expect("Empty filename?")
            .to_str()
            .unwrap();

        if !Pattern::new(rule.pattern).unwrap().matches(src_fn) {
            return false;
        }
        if !rule.base_suffix.is_empty() {
            dest_base.set_file_name(
                [
                    dest_base.file_name().unwrap().to_str().unwrap(),
                    rule.base_suffix,
                ]
                .join(""),
            )
        }
        let dest_fn = src_fn.strip_prefix(rule.remove_prefix).unwrap_or(src_fn);
        self.copy(
            &src_file,
            &dest_base.join(rule.dest_dir).join(Path::new(dest_fn)),
        );
        true
    }

    fn copy_group(
        &self,
        circuit: &str,
        src_path: &Path,
        out_dir: &Option<PathBuf>,
        outputs: &[&str],
        child_dir: &str,
        prefix: &str,
    ) {
        let bazel_bin = get_bazel_bin();
        for filename in outputs {
            let src_filename = format!("{prefix}{filename}");
            let src_path = bazel_bin.join(src_path).join(src_filename);
            let tgt_dir = if let Some(ref out_dir) = out_dir {
                PathBuf::from(out_dir)
            } else {
                PathBuf::from("zirgen/circuit").join(circuit)
            }
            .join(child_dir);

            self.copy(&src_path, &tgt_dir.join(filename));
        }
    }

    fn copy_file(&self, src_dir: &Path, tgt_dir: &Path, filename: &str) {
        self.copy(&src_dir.join(filename), &tgt_dir.join(filename))
    }

    fn check(&self, src_path: &Path, tgt_path: &Path) -> Result<()> {
        let src = std::fs::read(src_path)?;
        let dst = std::fs::read(tgt_path)?;

        let src_fn = src_path.file_name().unwrap().to_str().unwrap();

        let textual: bool = src_fn.ends_with(".cu")
            || src_fn.ends_with(".h")
            || src_fn.ends_with(".inc")
            || src_fn.ends_with(".cuh")
            || src_fn.ends_with(".cpp")
            || src_fn.ends_with(".rs");

        if textual {
            // Things might change like line numbers or whitespace that don't have a functional impact.
            let src = strip_locations_and_whitespace(&String::from_utf8(src)?)?;
            let dst = strip_locations_and_whitespace(&String::from_utf8(dst)?)?;
            if src != dst {
                bail!(
                    "Mismatch: {} != {} (text)",
                    src_path.display(),
                    tgt_path.display()
                )
            }
        } else if src != dst {
            bail!(
                "Mismatch: {} != {} (binary)",
                src_path.display(),
                tgt_path.display()
            )
        }

        Ok(())
    }

    fn copy(&self, src_path: &Path, tgt_path: &Path) {
        if self.args.dry_run {
            println!(
                "{} -> {} (dry run, skipping)",
                src_path.display(),
                tgt_path.display()
            );
        } else if self.args.check {
            if let Err(err) = self.check(src_path, tgt_path) {
                eprintln!("Error: {}", err);
                *self.error.borrow_mut() = true;
            };
        } else {
            println!("{} -> {}", src_path.display(), tgt_path.display());
            let tgt_dir = tgt_path.parent().unwrap();
            std::fs::create_dir_all(tgt_dir).unwrap();

            // Avoid using `std::fs::copy` because bazel creates files with r/o permissions.
            // We create a new file with r/w permissions and .copy the contents instead.
            let mut src = std::fs::File::open(src_path)
                .unwrap_or_else(|_| panic!("Could not open source: {}", src_path.display()));
            let mut tgt = std::fs::File::create(tgt_path).unwrap();
            io::copy(&mut src, &mut tgt).unwrap();

            let filename = tgt_path.file_name().unwrap().to_str().unwrap();
            if filename.ends_with(".rs.inc") || filename.ends_with(".rs") {
                Command::new("rustfmt")
                    .args(tgt_path.to_str())
                    .status()
                    .unwrap_or_else(|_| panic!("Unable to format {}", tgt_path.display()));
            }

            if filename.ends_with(".cpp.inc")
                || filename.ends_with(".cu.inc")
                || filename.ends_with(".cuh")
            {
                if let Err(err) = Command::new("clang-format")
                    .args(["-i", tgt_path.to_str().unwrap()])
                    .status()
                {
                    eprintln!(
                        "Warning: unable to format {} with clang-format: {err}",
                        tgt_path.display()
                    );
                }
            }
        }
    }

    fn output_or(&self, alternative: &str) -> PathBuf {
        self.args
            .output
            .clone()
            .unwrap_or(PathBuf::from(alternative))
    }

    fn build_all_circuits(&self) {
        // Build the circuits using bazel(isk).
        // TODO: Migrate to install_from_bazel which builds just what's necessary.

        let bazel_args = ["build", "--config", bazel_config(), "//zirgen/circuit"];

        let status = Command::new("bazelisk").args(bazel_args).status();
        let status = match status {
            Ok(stat) => stat,
            Err(err) => match err.kind() {
                std::io::ErrorKind::NotFound => {
                    Command::new("bazel").args(bazel_args).status().unwrap()
                }
                _ => panic!("{}", err.to_string()),
            },
        };
        if !status.success() {
            exit(status.code().unwrap());
        }
    }

    fn install_from_bazel(
        &self,
        build_target: &str,
        dest_base: impl AsRef<Path>,
        install_rules: Rules,
    ) {
        let dest_base = dest_base.as_ref();

        let bazel_args = ["build", "--config", bazel_config(), build_target];

        let mut child = Command::new("bazelisk")
            .args(bazel_args)
            .stdout(Stdio::inherit())
            .stderr(Stdio::piped())
            .spawn()
            .expect("Unable to run bazelisk");
        let child_out = BufReader::new(child.stderr.take().unwrap());

        let mut rules_used: Vec<bool> = Vec::new();
        rules_used.resize(install_rules.len(), false);

        for line in child_out.lines() {
            let line = line.unwrap();
            eprintln!("{line}");
            if !line.starts_with("  bazel-bin/") {
                continue;
            }

            let path = PathBuf::from(&line[2..]);

            let mut found_rule = false;
            for (idx, rule) in install_rules.iter().enumerate() {
                if self.apply_rule(rule, &path, dest_base) {
                    found_rule = true;
                    rules_used[idx] = true;
                }
            }
            if !found_rule {
                eprintln!("WARNING: Could not find rule to apply to {path:?}");
            }
        }

        let status = child.wait().expect("Unable to wait for bazel");

        if !status.success() {
            eprintln!("Bazel did not return success.");
            exit(status.code().unwrap());
        }

        for (used, rule) in rules_used.iter().zip(install_rules) {
            if !used {
                eprintln!("WARNING: Rule matched no files: {rule:?}");
            }
        }
    }

    fn run(&self) {
        match self.args.circuit {
            Circuit::Fib => self.fib(),
            Circuit::Predicates => self.predicates(),
            Circuit::Recursion => self.recursion(),
            Circuit::Rv32im => self.rv32im(),
            Circuit::Keccak => self.keccak(),
            Circuit::Calculator => self.calculator(),
            Circuit::Verify => self.stark_verify(),
            Circuit::BigInt2 => self.bigint2(),
        }

        if self.args.check {
            if *self.error.borrow() {
                eprintln!("--check: Mismatches encountered");
                // Ado a different error message if we have errors during other operations
                exit(1);
            } else {
                eprintln!("--check: All installed files match");
            }
        } else if *self.error.borrow() {
            panic!("Please add an appropriate error message here if we have defererred errors during a non-check operation");
        }
    }

    fn fib(&self) {
        self.install_from_bazel(
            "//zirgen/circuit/fib",
            self.output_or("zirgen/circuit/fib"),
            &[
                Rule::copy("*.cpp", "cxx").remove_prefix("rust_"),
                Rule::copy("*.rs", "src"),
                Rule::copy("*.cu", "kernels"),
                Rule::copy("*.metal", "kernels"),
            ],
        );
        cargo_fmt_circuit("fib", &self.args.output, &None);
    }

    fn predicates(&self) {
        self.build_all_circuits();

        let bazel_bin = get_bazel_bin();
        let risc0_root = self.args.output.as_ref().expect("--output is required");
        let risc0_root = risc0_root.join("risc0");
        let rust_path = risc0_root.join("circuit/recursion");
        let zkr_src_path = bazel_bin.join("zirgen/circuit/predicates");
        let zkr_tgt_path = rust_path.join("src");
        self.copy_file(&zkr_src_path, &zkr_tgt_path, RECURSION_ZKR_ZIP);
    }

    fn recursion(&self) {
        self.build_all_circuits();

        self.copy_edsl_style("recursion", "zirgen/circuit/recursion")
    }

    fn rv32im(&self) {
        self.build_all_circuits();

        self.copy_edsl_style("rv32im", "zirgen/circuit/rv32im/v1/edsl")
    }

    fn keccak(&self) {
        self.install_from_bazel(
            "//zirgen/circuit/keccak2:bootstrap",
            self.output_or("risc0/circuit/keccak"),
            &[
                Rule::copy("*.cpp", "kernels/cxx").base_suffix("-sys"),
                Rule::copy("*.cpp.inc", "kernels/cxx").base_suffix("-sys"),
                Rule::copy("*.h.inc", "kernels/cxx").base_suffix("-sys"),
                Rule::copy("*.cu", "kernels/cuda").base_suffix("-sys"),
                Rule::copy("*.cu.inc", "kernels/cuda").base_suffix("-sys"),
                Rule::copy("*.cuh", "kernels/cuda").base_suffix("-sys"),
                Rule::copy("*.cuh.inc", "kernels/cuda").base_suffix("-sys"),
                Rule::copy("*.rs", "src/zirgen"),
                Rule::copy("*.rs.inc", "src/zirgen"),
                Rule::copy("keccak_zkr.zip", "src/prove"),
            ],
        );
    }

    fn calculator(&self) {
        self.install_from_bazel(
            "//zirgen/dsl/examples/calculator",
            self.output_or("zirgen/dsl/examples/calculator"),
            &[Rule::copy("*.inc", ""), Rule::copy("*.rs", "")],
        );
        cargo_fmt_circuit("calculator", &self.args.output, &None);
    }

    fn copy_edsl_style(&self, circuit: &str, src_dir: &str) {
        let risc0_root = self.args.output.as_ref().expect("--output is required");
        let risc0_root = risc0_root.join("risc0");
        let src_path = Path::new(src_dir);
        let rust_path = risc0_root.join("circuit").join(circuit);
        let rust_path = Some(rust_path);
        let sys_path = risc0_root
            .join("circuit")
            .join(String::from(circuit) + "-sys");
        let hal_root = Some(sys_path.join("kernels"));
        let sys_path = Some(sys_path);

        self.copy_group(
            circuit,
            src_path,
            &sys_path,
            MAIN_CPP_OUTPUTS,
            "cxx",
            "rust_",
        );
        self.copy_group(circuit, src_path, &rust_path, MAIN_RUST_OUTPUTS, "src", "");
        self.copy_group(circuit, src_path, &hal_root, CUDA_OUTPUTS, "cuda", "");
        self.copy_group(circuit, src_path, &hal_root, METAL_OUTPUTS, "metal", "");

        self.copy_group(circuit, src_path, &sys_path, &["layout.cpp.inc"], "cxx", "");
        self.copy_group(circuit, src_path, &hal_root, &["layout.cu.inc"], "cuda", "");
        cargo_fmt_circuit(circuit, &rust_path, &None);
    }

    fn stark_verify(&self) {
        self.build_all_circuits();

        let bazel_bin = get_bazel_bin();
        let risc0_root = self.args.output.as_ref().expect("--output is required");
        let inc_path = Path::new("zirgen/circuit/verify/circom/include");
        let src_path = &bazel_bin.join("zirgen/circuit/verify/circom");
        let tgt_path = risc0_root.join("groth16_proof/groth16");
        let rust_path = risc0_root.join("risc0/groth16/src");

        self.copy_file(inc_path, &tgt_path, "risc0.circom");
        self.copy_file(src_path, &tgt_path, "stark_verify.circom");
        self.copy_file(src_path, &rust_path, "seal_format.rs");
        cargo_fmt(&risc0_root.join("risc0/groth16/Cargo.toml"));
    }

<<<<<<< HEAD
    fn bigint(&self) {
        self.build_all_circuits();

        let circuit = "bigint";
        let risc0_root = self.args.output.as_ref().expect("--output is required");
        let risc0_root = risc0_root.join("risc0");
        let bigint_crate_root = risc0_root.join("circuit/bigint");
        let out = bigint_crate_root.join("src");

        let bazel_bin = get_bazel_bin();
        let src_path = bazel_bin.join("zirgen/circuit/bigint");

        self.copy_file(&src_path, &out, BIGINT_ZKR_ZIP);
        self.copy_group(
            circuit,
            &src_path,
            &Some(out.clone()),
            BIGINT_OUTPUTS,
            "",
            "",
        );

        // Generate control IDs

        // Remove magic rust environment variables for the
        // risczero-wip repositroy so we can use the risc0 repository
        // settings.
        let filtered_env: BTreeMap<String, String> = std::env::vars()
            .filter(|(k, _)| !k.starts_with("CARGO") && !k.starts_with("RUSTUP"))
            .collect();

        let output = Command::new("cargo")
            .current_dir(&risc0_root)
            .env_clear()
            .envs(filtered_env)
            .arg("run")
            .arg("-p")
            .arg("risc0-circuit-bigint")
            .arg("-F")
            .arg("make_control_ids")
            .arg("--bin")
            .arg("make_control_ids")
            .output()
            .unwrap();

        if !output.status.success() {
            panic!(
                "Failed to generate bigint control_ids:\n{}",
                String::from_utf8(output.stderr).unwrap()
            );
        }

        std::fs::write(out.join("control_id.rs"), output.stdout).unwrap();

        cargo_fmt_circuit(circuit, &Some(bigint_crate_root), &None);
    }

=======
>>>>>>> c604231b
    fn bigint2(&self) {
        self.build_all_circuits();

        let risc0_root = self.args.output.as_ref().expect("--output is required");
        let risc0_root = risc0_root.join("risc0");
        let bazel_bin = get_bazel_bin();
        let src_path = bazel_bin.join("zirgen/circuit/bigint");
        let rsa_path = risc0_root.join("bigint2/src/rsa");
        let ec_path = risc0_root.join("bigint2/src/ec");

        self.copy_file(&src_path, &rsa_path, "modpow_65537.blob");
        self.copy(
            &src_path.join("ec_double.blob"),
            &ec_path.join("double.blob"),
        );
        self.copy(&src_path.join("ec_add.blob"), &ec_path.join("add.blob"));
    }
}

fn bazel_config() -> &'static str {
    // Use a hermetic C++ toolchain to get consistent builds across host platforms.
    // See: https://github.com/uber/hermetic_cc_toolchain
    // Also ensure that these configs exist in `.bazelrc`.
    if cfg!(target_os = "macos") {
        "bootstrap_macos_arm64"
    } else {
        "bootstrap_linux_amd64"
    }
}

fn main() {
    env_logger::init();
    let bootstrap = Bootstrap::new(Args::parse());
    bootstrap.run();
}<|MERGE_RESOLUTION|>--- conflicted
+++ resolved
@@ -562,66 +562,6 @@
         cargo_fmt(&risc0_root.join("risc0/groth16/Cargo.toml"));
     }
 
-<<<<<<< HEAD
-    fn bigint(&self) {
-        self.build_all_circuits();
-
-        let circuit = "bigint";
-        let risc0_root = self.args.output.as_ref().expect("--output is required");
-        let risc0_root = risc0_root.join("risc0");
-        let bigint_crate_root = risc0_root.join("circuit/bigint");
-        let out = bigint_crate_root.join("src");
-
-        let bazel_bin = get_bazel_bin();
-        let src_path = bazel_bin.join("zirgen/circuit/bigint");
-
-        self.copy_file(&src_path, &out, BIGINT_ZKR_ZIP);
-        self.copy_group(
-            circuit,
-            &src_path,
-            &Some(out.clone()),
-            BIGINT_OUTPUTS,
-            "",
-            "",
-        );
-
-        // Generate control IDs
-
-        // Remove magic rust environment variables for the
-        // risczero-wip repositroy so we can use the risc0 repository
-        // settings.
-        let filtered_env: BTreeMap<String, String> = std::env::vars()
-            .filter(|(k, _)| !k.starts_with("CARGO") && !k.starts_with("RUSTUP"))
-            .collect();
-
-        let output = Command::new("cargo")
-            .current_dir(&risc0_root)
-            .env_clear()
-            .envs(filtered_env)
-            .arg("run")
-            .arg("-p")
-            .arg("risc0-circuit-bigint")
-            .arg("-F")
-            .arg("make_control_ids")
-            .arg("--bin")
-            .arg("make_control_ids")
-            .output()
-            .unwrap();
-
-        if !output.status.success() {
-            panic!(
-                "Failed to generate bigint control_ids:\n{}",
-                String::from_utf8(output.stderr).unwrap()
-            );
-        }
-
-        std::fs::write(out.join("control_id.rs"), output.stdout).unwrap();
-
-        cargo_fmt_circuit(circuit, &Some(bigint_crate_root), &None);
-    }
-
-=======
->>>>>>> c604231b
     fn bigint2(&self) {
         self.build_all_circuits();
 
