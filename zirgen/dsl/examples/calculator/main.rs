// Copyright 2024 RISC Zero, Inc.
//
// Licensed under the Apache License, Version 2.0 (the "License");
// you may not use this file except in compliance with the License.
// You may obtain a copy of the License at
//
//     http://www.apache.org/licenses/LICENSE-2.0
//
// Unless required by applicable law or agreed to in writing, software
// distributed under the License is distributed on an "AS IS" BASIS,
// WITHOUT WARRANTIES OR CONDITIONS OF ANY KIND, either express or implied.
// See the License for the specific language governing permissions and
// limitations under the License.

//! Performs a simple test of 123 + 456 using the generated code for the calculator circuit.
mod cpu;
mod info;
mod poly_ext;
mod taps;

use anyhow::Result;
use clap::Parser;
use risc0_zkp::{
    adapter::{CircuitCoreDef, CircuitInfo, TapsProvider, PROOF_SYSTEM_INFO},
    core::{
        digest::Digest,
        hash::{poseidon2::Poseidon2HashSuite, HashSuite},
    },
    field::Elem,
    hal::{cpu::CpuHal, Buffer, Hal},
    taps::TapSet,
};
use std::path::PathBuf;
use std::rc::Rc;

pub const CALC_PO2: usize = 5;

risc0_zirgen_dsl::zirgen_inhibit_warnings! {
mod calc_circuit {
    risc0_zirgen_dsl::zirgen_preamble!{}

    type ExecContext = super::cpu::CpuExecContext;
    type ValidityCtx = super::cpu::ValidityCtx;

    fn and_eqz(ctx: &ValidityCtx, x: MixState, val: Val) -> Result<MixState> {
        and_eqz_generic::<CircuitField, Val>(ctx.poly_mix, x, val)
    }
    fn and_eqz_ext(ctx: &ValidityCtx, x: MixState, val: ExtVal) -> Result<MixState> {
        and_eqz_generic::<CircuitField, ExtVal>(ctx.poly_mix, x, val)
    }

    include!{"types.rs.inc"}
    include!{"defs.rs.inc"}
    include!{"layout.rs.inc"}
    include!{"steps.rs.inc"}

    // TODO: modularize validity stuff
    pub mod validity {
        use super::*;
        include!{"validity.rs.inc"}
    }
}
}
use calc_circuit::{CircuitField, CircuitHal, ExtVal, Val};

pub struct CircuitImpl;

pub const CIRCUIT: CircuitImpl = CircuitImpl;
impl TapsProvider for CircuitImpl {
    fn get_taps(&self) -> &'static TapSet<'static> {
        self::taps::TAPSET
    }
}

pub const OP_ADD: usize = 0;
pub const OP_SUB: usize = 1;

fn clear_invalid<B: Buffer<impl Elem>>(buf: &B) {
    // Zero out 'invalid' entries
    buf.view_mut(|slice| {
        slice
            .iter_mut()
            .for_each(|value| *value = value.valid_or_zero())
    });
}

fn prove<
    H: Hal<Field = CircuitField, Elem = Val, ExtElem = ExtVal>,
    CH: CircuitHal<H> + risc0_zkp::hal::CircuitHal<H>,
>(
    hal: &H,
    circuit_hal: &CH,
) -> Result<Vec<u32>> {
    // TODO: Make it so we can use a smaller PO2 for testing without
    // having everything break in mysterious ways.  We should at least
    // have a more informative error message than "seal fails
    // verifaciton".
    const TOT_CYCLES: usize = 1 << CALC_PO2;

    let alloc_elem = |name, size| {
        if cfg!(debug_assertions) {
            hal.copy_from_elem(name, vec![H::Elem::INVALID; size].as_slice())
        } else {
            hal.alloc_elem(name, size)
        }
    };
    let data = alloc_elem("data", calc_circuit::REGCOUNT_DATA * TOT_CYCLES);
    let code = alloc_elem("code", calc_circuit::REGCOUNT_CODE * TOT_CYCLES);
    let global = alloc_elem("global", calc_circuit::REGCOUNT_GLOBAL);
    let accum = alloc_elem("accum", calc_circuit::REGCOUNT_ACCUM * TOT_CYCLES);

    circuit_hal.step_exec(TOT_CYCLES, &data, &global)?;

    clear_invalid(&data);
    clear_invalid(&global);
    clear_invalid(&code);

    let hashfn = Rc::clone(&hal.get_hash_suite().hashfn);
    let mut prover = risc0_zkp::prove::Prover::new(hal, &*crate::taps::TAPSET);
    // At the start of the protocol, seed the Fiat-Shamir transcript with context information
    // about the proof system and circuit.
    prover
        .iop()
        .commit(&hashfn.hash_elem_slice(&PROOF_SYSTEM_INFO.encode()));
    prover
        .iop()
        .commit(&hashfn.hash_elem_slice(&CircuitImpl::CIRCUIT_INFO.encode()));

    // Concat io (i.e. globals) and po2 into a vector.
    let mut vec: Vec<Val> = Vec::new();
    global.view(|out_slice| {
        vec.extend(out_slice);
    });
    vec.extend(Val::from_u32_slice(&[CALC_PO2 as u32]));

    prover
        .iop()
        .commit(&hal.get_hash_suite().hashfn.hash_elem_slice(&vec));
    prover.iop().write_field_elem_slice(vec.as_slice());

    prover.set_po2(CALC_PO2);

    // ZKP library's verification requires that we have 3 hardcoded
    // buffers, numbered 0, 1, and 2, all of which are nonempty, have
    // a size of a multiple of the cycle count, and are committed in a
    // specific order.
    //
    // TODO: Remove this restriction and make buffer orders and such per-circuit.
    prover.commit_group(calc_circuit::REGISTER_GROUP_CODE, &code);
    prover.commit_group(calc_circuit::REGISTER_GROUP_DATA, &data);
    let mix: [Val; calc_circuit::REGCOUNT_MIX] =
        std::array::from_fn(|_| prover.iop().random_elem());
    let mix = hal.copy_from_elem("mix", mix.as_slice());
    circuit_hal.step_accum(TOT_CYCLES, &accum, &data, &global)?;
    clear_invalid(&accum);
    prover.commit_group(calc_circuit::REGISTER_GROUP_ACCUM, &accum);
    let seal = prover.finalize(&[&global, &mix], circuit_hal);

    Ok(seal)
}

pub fn verify(seal: &[u32], hash_suite: &HashSuite<CircuitField>) -> Result<()> {
    // We don't have a `code' buffer to verify.
    let check_code_fn = |_: u32, _: &Digest| Ok(());

    Ok(risc0_zkp::verify::verify(
        &CircuitImpl,
        hash_suite,
        seal,
        check_code_fn,
    )?)
}

impl CircuitCoreDef<risc0_zkp::field::baby_bear::BabyBear> for CircuitImpl {}

#[derive(Parser)]
struct Args {
    /// Filename in which to write an output seal.
    #[clap(long)]
    seal: PathBuf,
}

pub fn main() {
    tracing_subscriber::fmt()
        .with_env_filter(tracing_subscriber::filter::EnvFilter::from_default_env())
        .init();

    let args = Args::parse();
    let hash_suite = Poseidon2HashSuite::new_suite();
    let hal = CpuHal::new(hash_suite.clone());

    let mut elems = Vec::new();
    // operation, argument, expected
    while elems.len() < (1 << CALC_PO2) * 4 {
        elems.extend([OP_ADD, 1, 2, 3]);
        elems.extend([OP_SUB, 10, 1, 9]);
    }

    let circuit_hal = cpu::CpuCircuitHal::new(&elems);
    let seal = prove(&hal, &circuit_hal).unwrap();
    std::fs::write(args.seal, bytemuck::cast_slice(seal.as_slice())).expect("Writing seal failed");

    verify(seal.as_slice(), &hash_suite).expect("Verification failed");
}

#[cfg(test)]
mod tests {
    /*
<<<<<<< HEAD
    // TODO: fix this test

=======
>>>>>>> 1acb080b
    use super::*;
    use risc0_zkp::field::Elem;
    use test_log::test;

<<<<<<< HEAD
=======
    // TODO: fix this test
>>>>>>> 1acb080b
    fn run_test(op: usize) {
        let hash_suite = Poseidon2HashSuite::new_suite();
        let hal = CpuHal::new(hash_suite.clone());
        let circuit_hal = cpu::CpuCircuitHal::new(op, 456, 123);
        let seal = prove(&hal, &circuit_hal).unwrap();

        verify(seal.as_slice(), &hash_suite).expect("Verification failed");

        let expected_result = match op {
            OP_ADD => Val::new(456 + 123),
            OP_SUB => Val::new(456 - 123),
            _ => panic!("Unexpected op"),
        };

        let seal_vals = Val::from_u32_slice(&seal[..calc_circuit::REGCOUNT_GLOBAL]);
        assert_eq!(
            seal_vals[calc_circuit::LAYOUT_GLOBAL.result._super.offset],
            expected_result
        );
    }

    #[test]
    fn test_cpu_add() {
        run_test(OP_ADD);
    }

    #[test]
    fn test_cpu_sub() {
        run_test(OP_SUB);
    }*/
}<|MERGE_RESOLUTION|>--- conflicted
+++ resolved
@@ -206,19 +206,11 @@
 #[cfg(test)]
 mod tests {
     /*
-<<<<<<< HEAD
-    // TODO: fix this test
-
-=======
->>>>>>> 1acb080b
     use super::*;
     use risc0_zkp::field::Elem;
     use test_log::test;
 
-<<<<<<< HEAD
-=======
     // TODO: fix this test
->>>>>>> 1acb080b
     fn run_test(op: usize) {
         let hash_suite = Poseidon2HashSuite::new_suite();
         let hal = CpuHal::new(hash_suite.clone());
